{
  "name": "@firebase/testing",
  "version": "0.20.2",
  "description": "",
  "author": "Firebase <firebase-support@google.com> (https://firebase.google.com/)",
  "main": "dist/index.cjs.js",
  "engines": {
    "node": "^8.13.0 || >=10.10.0"
  },
  "files": [
    "dist"
  ],
  "scripts": {
    "build": "rollup -c",
    "build:deps": "lerna run --scope @firebase/testing --include-dependencies build",
    "dev": "rollup -c -w",
    "test:nyc": "TS_NODE_CACHE=NO TS_NODE_COMPILER_OPTIONS='{\"module\":\"commonjs\"}' nyc --reporter lcovonly -- mocha 'test/{,!(browser)/**/}*.test.ts' --config ../../config/mocharc.node.js",
    "test": "firebase emulators:exec 'yarn test:nyc'",
    "test:ci": "node ../../scripts/run_tests_in_ci.js",
    "prepare": "yarn build"
  },
  "license": "Apache-2.0",
  "dependencies": {
    "firebase": "7.15.2",
    "@firebase/logger": "0.2.5",
<<<<<<< HEAD
    "@firebase/util": "0.2.48",
=======
    "@firebase/util": "0.2.49",
    "@types/request": "2.48.4",
>>>>>>> 246ed9d6
    "request": "2.88.2"
  },
  "devDependencies": {
    "@types/request": "2.48.4",
    "firebase-tools": "^8.4.3",
    "rollup": "2.7.6",
    "rollup-plugin-typescript2": "0.27.0"
  },
  "repository": {
    "directory": "packages/testing",
    "type": "git",
    "url": "https://github.com/firebase/firebase-js-sdk.git"
  },
  "typings": "dist/index.d.ts",
  "bugs": {
    "url": "https://github.com/firebase/firebase-js-sdk/issues"
  }
}<|MERGE_RESOLUTION|>--- conflicted
+++ resolved
@@ -23,12 +23,7 @@
   "dependencies": {
     "firebase": "7.15.2",
     "@firebase/logger": "0.2.5",
-<<<<<<< HEAD
-    "@firebase/util": "0.2.48",
-=======
     "@firebase/util": "0.2.49",
-    "@types/request": "2.48.4",
->>>>>>> 246ed9d6
     "request": "2.88.2"
   },
   "devDependencies": {
