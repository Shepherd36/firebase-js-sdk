--- conflicted
+++ resolved
@@ -73,18 +73,15 @@
   TEST_PERSISTENCE_PREFIX,
   TEST_SERIALIZER
 } from './persistence_test_helpers';
-<<<<<<< HEAD
 import {
   fromDbTarget,
   toDbRemoteDocument,
   toDbTarget,
   toDbTimestampKey
 } from '../../../src/local/local_serializer';
-=======
 import { canonifyTarget } from '../../../src/core/target';
 import { FakeDocument, testDocument } from '../../util/test_platform';
 import { getWindow } from '../../../src/platform/dom';
->>>>>>> 58e1b6f6
 
 use(chaiAsPromised);
 
@@ -818,13 +815,8 @@
       return sdb.runTransaction('readwrite', V8_STORES, txn => {
         const targetsStore = txn.store<DbTargetKey, DbTarget>(DbTarget.store);
         return targetsStore.iterate((key, value) => {
-<<<<<<< HEAD
           const targetData = fromDbTarget(value).target;
-          const expectedCanonicalId = targetData.canonicalId();
-=======
-          const targetData = TEST_SERIALIZER.fromDbTarget(value).target;
           const expectedCanonicalId = canonifyTarget(targetData);
->>>>>>> 58e1b6f6
 
           const actualCanonicalId = value.canonicalId;
           expect(actualCanonicalId).to.equal(expectedCanonicalId);
