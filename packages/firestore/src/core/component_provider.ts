--- conflicted
+++ resolved
@@ -51,14 +51,10 @@
   MemoryEagerDelegate,
   MemoryPersistence
 } from '../local/memory_persistence';
-<<<<<<< HEAD
-import { BundleConverter } from './bundle';
-=======
 import { newConnectivityMonitor } from '../platform/connection';
 import { newSerializer } from '../platform/serializer';
 import { getDocument, getWindow } from '../platform/dom';
 import { JsonProtoSerializer } from '../remote/serializer';
->>>>>>> 2e73801a
 
 const MEMORY_ONLY_PERSISTENCE_ERROR_MESSAGE =
   'You are using the memory-only build of Firestore. Persistence support is ' +
@@ -144,32 +140,15 @@
   }
 
   createLocalStore(cfg: ComponentConfiguration): LocalStore {
-<<<<<<< HEAD
-    const serializer = cfg.platform.newSerializer(cfg.databaseInfo.databaseId);
-    return new LocalStore(
-      this.persistence,
-      new IndexFreeQueryEngine(),
-      cfg.initialUser,
-      new BundleConverter(serializer)
-=======
     return newLocalStore(
       this.persistence,
       new IndexFreeQueryEngine(),
       cfg.initialUser,
       this.serializer
->>>>>>> 2e73801a
     );
   }
 
   createPersistence(cfg: ComponentConfiguration): Persistence {
-<<<<<<< HEAD
-    debugAssert(
-      !cfg.persistenceSettings.durable,
-      'Can only start memory persistence'
-    );
-    const serializer = cfg.platform.newSerializer(cfg.databaseInfo.databaseId);
-    return new MemoryPersistence(MemoryEagerDelegate.factory, serializer);
-=======
     if (cfg.persistenceSettings.durable) {
       throw new FirestoreError(
         Code.FAILED_PRECONDITION,
@@ -177,7 +156,6 @@
       );
     }
     return new MemoryPersistence(MemoryEagerDelegate.factory, this.serializer);
->>>>>>> 2e73801a
   }
 
   createRemoteStore(cfg: ComponentConfiguration): RemoteStore {
@@ -249,20 +227,11 @@
   }
 
   createLocalStore(cfg: ComponentConfiguration): LocalStore {
-<<<<<<< HEAD
-    const serializer = cfg.platform.newSerializer(cfg.databaseInfo.databaseId);
-    return new MultiTabLocalStore(
-      this.persistence,
-      new IndexFreeQueryEngine(),
-      cfg.initialUser,
-      new BundleConverter(serializer)
-=======
     return newMultiTabLocalStore(
       this.persistence,
       new IndexFreeQueryEngine(),
       cfg.initialUser,
       this.serializer
->>>>>>> 2e73801a
     );
   }
 
