--- conflicted
+++ resolved
@@ -848,13 +848,8 @@
     await this.localStore.notifyLocalViewChanges(docChangesInAllViews);
   }
 
-<<<<<<< HEAD
   protected assertSubscribed(fnName: string): void {
-    assert(
-=======
-  private assertSubscribed(fnName: string): void {
     debugAssert(
->>>>>>> a789d74b
       this.syncEngineListener !== null,
       'Trying to call ' + fnName + ' before calling subscribe().'
     );
@@ -903,7 +898,7 @@
       }
       for (const query of queries) {
         const queryView = this.queryViewsByQuery.get(query);
-        assert(!!queryView, `No query view found for ${query}`);
+        debugAssert(!!queryView, `No query view found for ${query}`);
         keySet = keySet.unionWith(queryView.view.syncedDocuments);
       }
       return keySet;
@@ -1241,40 +1236,4 @@
         .catch(ignoreIfPrimaryLeaseLoss);
     }
   }
-<<<<<<< HEAD
-=======
-
-  // PORTING NOTE: Multi-tab only. In other clients, LocalStore is unaware of
-  // the online state.
-  enableNetwork(): Promise<void> {
-    this.localStore.setNetworkEnabled(true);
-    return this.remoteStore.enableNetwork();
-  }
-
-  // PORTING NOTE: Multi-tab only. In other clients, LocalStore is unaware of
-  // the online state.
-  disableNetwork(): Promise<void> {
-    this.localStore.setNetworkEnabled(false);
-    return this.remoteStore.disableNetwork();
-  }
-
-  getRemoteKeysForTarget(targetId: TargetId): DocumentKeySet {
-    const limboResolution = this.activeLimboResolutionsByTarget.get(targetId);
-    if (limboResolution && limboResolution.receivedDocument) {
-      return documentKeySet().add(limboResolution.key);
-    } else {
-      let keySet = documentKeySet();
-      const queries = this.queriesByTarget.get(targetId);
-      if (!queries) {
-        return keySet;
-      }
-      for (const query of queries) {
-        const queryView = this.queryViewsByQuery.get(query);
-        debugAssert(!!queryView, `No query view found for ${query}`);
-        keySet = keySet.unionWith(queryView.view.syncedDocuments);
-      }
-      return keySet;
-    }
-  }
->>>>>>> a789d74b
 }