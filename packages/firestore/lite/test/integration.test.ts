--- conflicted
+++ resolved
@@ -965,8 +965,6 @@
       }
     );
   });
-<<<<<<< HEAD
-=======
 });
 
 describe('withConverter() support', () => {
@@ -1047,5 +1045,4 @@
       expect(refEqual(docRef, docRef2)).to.be.false;
     });
   });
->>>>>>> 05e0c808
 });