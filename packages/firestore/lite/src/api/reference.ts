/**
 * @license
 * Copyright 2020 Google LLC
 *
 * Licensed under the Apache License, Version 2.0 (the "License");
 * you may not use this file except in compliance with the License.
 * You may obtain a copy of the License at
 *
 *   http://www.apache.org/licenses/LICENSE-2.0
 *
 * Unless required by applicable law or agreed to in writing, software
 * distributed under the License is distributed on an "AS IS" BASIS,
 * WITHOUT WARRANTIES OR CONDITIONS OF ANY KIND, either express or implied.
 * See the License for the specific language governing permissions and
 * limitations under the License.
 */

import * as firestore from '../../index';

import { Document } from '../../../src/model/document';
import { DocumentKey } from '../../../src/model/document_key';
import { Firestore } from './database';
import {
  DocumentKeyReference,
  ParsedUpdateData,
  UserDataReader
} from '../../../src/api/user_data_reader';
import {
  Bound,
  Direction,
  Operator,
  Query as InternalQuery
} from '../../../src/core/query';
import { ResourcePath } from '../../../src/model/path';
import { AutoId } from '../../../src/util/misc';
import {
  DocumentSnapshot,
  QueryDocumentSnapshot,
  QuerySnapshot,
  fieldPathFromArgument
} from './snapshot';
import {
  invokeBatchGetDocumentsRpc,
  invokeCommitRpc,
  invokeRunQueryRpc
} from '../../../src/remote/datastore';
import { hardAssert } from '../../../src/util/assert';
import { DeleteMutation, Precondition } from '../../../src/model/mutation';
import { PlatformSupport } from '../../../src/platform/platform';
import {
  applyFirestoreDataConverter,
  BaseQuery
} from '../../../src/api/database';
import { FieldPath } from './field_path';
import { cast } from './util';
import {
  validateArgType,
  validateCollectionPath,
  validateDocumentPath,
  validateExactNumberOfArgs,
  validatePositiveNumber
} from '../../../src/util/input_validation';
import { FieldPath as ExternalFieldPath } from '../../../src/api/field_path';
import { Code, FirestoreError } from '../../../src/util/error';

/**
 * A reference to a particular document in a collection in the database.
 */
export class DocumentReference<T = firestore.DocumentData>
  extends DocumentKeyReference<T>
  implements firestore.DocumentReference<T> {
  constructor(
    readonly firestore: Firestore,
    key: DocumentKey,
    readonly _converter: firestore.FirestoreDataConverter<T> | null
  ) {
    super(firestore._databaseId, key, _converter);
  }

  get id(): string {
    return this._key.path.lastSegment();
  }

  get path(): string {
    return this._key.path.canonicalString();
  }

  withConverter<U>(
    converter: firestore.FirestoreDataConverter<U>
  ): firestore.DocumentReference<U> {
    return new DocumentReference<U>(this.firestore, this._key, converter);
  }
}

export class Query<T = firestore.DocumentData> extends BaseQuery
  implements firestore.Query<T> {
  // This is the lite version of the Query class in the main SDK.
  constructor(
    readonly firestore: Firestore,
    readonly _query: InternalQuery,
    readonly _converter: firestore.FirestoreDataConverter<T> | null
  ) {
    super(firestore._databaseId, newUserDataReader(firestore), _query);
  }

  where(
    fieldPath: string | firestore.FieldPath,
    opStr: firestore.WhereFilterOp,
    value: unknown
  ): firestore.Query<T> {
    // TODO(firestorelite): Consider validating the enum strings (note that
    // TypeScript does not support passing invalid values).
    const op = opStr as Operator;

    const field = fieldPathFromArgument('Query.where', fieldPath);
    const filter = this.createFilter(field, op, value);
    return new Query(
      this.firestore,
      this._query.addFilter(filter),
      this._converter
    );
  }

  orderBy(
    field: string | ExternalFieldPath,
    directionStr: firestore.OrderByDirection = 'asc'
  ): firestore.Query<T> {
    // TODO(firestorelite): Consider validating the enum strings (note that
    // TypeScript does not support passing invalid values).
    const direction = directionStr as Direction;

    const fieldPath = fieldPathFromArgument('Query.orderBy', field);
    const orderBy = this.createOrderBy(fieldPath, direction);
    return new Query(
      this.firestore,
      this._query.addOrderBy(orderBy),
      this._converter
    );
  }

  limit(n: number): firestore.Query<T> {
    validatePositiveNumber('Query.limit', 1, n);
    return new Query(
      this.firestore,
      this._query.withLimitToFirst(n),
      this._converter
    );
  }

  limitToLast(n: number): firestore.Query<T> {
    validatePositiveNumber('Query.limitToLast', 1, n);
    return new Query(
      this.firestore,
      this._query.withLimitToLast(n),
      this._converter
    );
  }

  // TODO(firestiorelite): Consider making the Query methods tree-shakeable
  // (`Query.startAt()` would become `startAt(query)`).
  startAt(
    docOrField: unknown | firestore.DocumentSnapshot<unknown>,
    ...fields: unknown[]
  ): firestore.Query<T> {
    const bound = this.boundFromDocOrFields(
      'Query.startAt',
      docOrField,
      fields,
      /*before=*/ true
    );
    return new Query(
      this.firestore,
      this._query.withStartAt(bound),
      this._converter
    );
  }

  startAfter(
    docOrField: unknown | firestore.DocumentSnapshot<unknown>,
    ...fields: unknown[]
  ): firestore.Query<T> {
    const bound = this.boundFromDocOrFields(
      'Query.startAfter',
      docOrField,
      fields,
      /*before=*/ false
    );
    return new Query(
      this.firestore,
      this._query.withStartAt(bound),
      this._converter
    );
  }

  endBefore(
    docOrField: unknown | firestore.DocumentSnapshot<unknown>,
    ...fields: unknown[]
  ): firestore.Query<T> {
    const bound = this.boundFromDocOrFields(
      'Query.endBefore',
      docOrField,
      fields,
      /*before=*/ true
    );
    return new Query(
      this.firestore,
      this._query.withEndAt(bound),
      this._converter
    );
  }

  endAt(
    docOrField: unknown | firestore.DocumentSnapshot<unknown>,
    ...fields: unknown[]
  ): firestore.Query<T> {
    const bound = this.boundFromDocOrFields(
      'Query.endAt',
      docOrField,
      fields,
      /*before=*/ false
    );
    return new Query(
      this.firestore,
      this._query.withEndAt(bound),
      this._converter
    );
  }

  /** Helper function to create a bound from a document or fields */
  private boundFromDocOrFields(
    methodName: string,
    docOrField: unknown | firestore.DocumentSnapshot<T>,
    fields: unknown[],
    before: boolean
  ): Bound {
    if (docOrField instanceof DocumentSnapshot) {
      validateExactNumberOfArgs(methodName, [docOrField, ...fields], 1);
      return this.boundFromDocument(methodName, docOrField._document, before);
    } else {
      const allFields = [docOrField].concat(fields);
      return this.boundFromFields(methodName, allFields, before);
    }
  }

  withConverter<U>(
    converter: firestore.FirestoreDataConverter<U>
  ): firestore.Query<U> {
    return new Query<U>(this.firestore, this._query, converter);
  }
}

export class CollectionReference<T = firestore.DocumentData> extends Query<T>
  implements firestore.CollectionReference<T> {
  constructor(
    readonly firestore: Firestore,
    readonly _path: ResourcePath,
    readonly _converter: firestore.FirestoreDataConverter<T> | null
  ) {
    super(firestore, InternalQuery.atPath(_path), _converter);
  }

  get id(): string {
    return this._query.path.lastSegment();
  }

  get path(): string {
    return this._query.path.canonicalString();
  }

  withConverter<U>(
    converter: firestore.FirestoreDataConverter<U>
  ): firestore.CollectionReference<U> {
    return new CollectionReference<U>(this.firestore, this._path, converter);
  }
}

export function collection(
  firestore: firestore.FirebaseFirestore,
  collectionPath: string
): CollectionReference<firestore.DocumentData>;
export function collection(
  reference: firestore.DocumentReference,
  collectionPath: string
): CollectionReference<firestore.DocumentData>;
export function collection(
  parent: firestore.FirebaseFirestore | firestore.DocumentReference<unknown>,
  relativePath: string
): CollectionReference<firestore.DocumentData> {
  validateArgType('doc', 'non-empty string', 2, relativePath);
  const path = ResourcePath.fromString(relativePath);
  if (parent instanceof Firestore) {
    validateCollectionPath(path);
    return new CollectionReference(parent, path, /* converter= */ null);
  } else {
    const doc = cast(parent, DocumentReference);
    const absolutePath = doc._key.path.child(path);
    validateCollectionPath(absolutePath);
    return new CollectionReference(
      doc.firestore,
      absolutePath,
      /* converter= */ null
    );
  }
}

<<<<<<< HEAD
=======
// TODO(firestorelite): Consider using ErrorFactory -
// https://github.com/firebase/firebase-js-sdk/blob/0131e1f/packages/util/src/errors.ts#L106
>>>>>>> 2a11de68
export function collectionGroup(
  firestore: firestore.FirebaseFirestore,
  collectionId: string
): Query<firestore.DocumentData> {
  const firestoreClient = cast(firestore, Firestore);

  validateArgType('collectionGroup', 'non-empty string', 1, collectionId);
  if (collectionId.indexOf('/') >= 0) {
    throw new FirestoreError(
      Code.INVALID_ARGUMENT,
      `Invalid collection ID '${collectionId}' passed to function ` +
        `collectionGroup(). Collection IDs must not contain '/'.`
    );
  }

<<<<<<< HEAD
  // Kick off configuring the client, which freezes the settings.
  // eslint-disable-next-line @typescript-eslint/no-floating-promises
  firestoreClient._ensureClientConfigured();
=======
>>>>>>> 2a11de68
  return new Query(
    firestoreClient,
    new InternalQuery(ResourcePath.EMPTY_PATH, collectionId),
    /* converter= */ null
  );
}

export function doc(
  firestore: firestore.FirebaseFirestore,
  documentPath: string
): DocumentReference<firestore.DocumentData>;
export function doc<T>(
  reference: firestore.CollectionReference<T>,
  documentPath?: string
): DocumentReference<T>;
export function doc<T>(
  parent: firestore.FirebaseFirestore | firestore.CollectionReference<T>,
  relativePath?: string
): DocumentReference {
  // We allow omission of 'pathString' but explicitly prohibit passing in both
  // 'undefined' and 'null'.
  if (arguments.length === 1) {
    relativePath = AutoId.newId();
  }
  validateArgType('doc', 'non-empty string', 2, relativePath);
  const path = ResourcePath.fromString(relativePath!);
  if (parent instanceof Firestore) {
    validateDocumentPath(path);
    return new DocumentReference(
      parent,
      new DocumentKey(path),
      /* converter= */ null
    );
  } else {
    const coll = cast(parent, CollectionReference);
    const absolutePath = coll._path.child(path);
    validateDocumentPath(absolutePath);
    return new DocumentReference(
      coll.firestore,
      new DocumentKey(absolutePath),
      coll._converter
    );
  }
}

export function parent(
  reference: CollectionReference<unknown>
): DocumentReference<firestore.DocumentData> | null;
export function parent<T>(
  reference: DocumentReference<T>
): CollectionReference<T>;
export function parent<T>(
  child: firestore.CollectionReference<unknown> | firestore.DocumentReference<T>
): DocumentReference<firestore.DocumentData> | CollectionReference<T> | null {
  if (child instanceof CollectionReference) {
    const parentPath = child._path.popLast();
    if (parentPath.isEmpty()) {
      return null;
    } else {
      return new DocumentReference(
        child.firestore,
        new DocumentKey(parentPath),
        /* converter= */ null
      );
    }
  } else {
    const doc = cast<DocumentReference<T>>(child, DocumentReference);
    return new CollectionReference<T>(
      doc.firestore,
      doc._key.path.popLast(),
      doc._converter
    );
  }
}

export function getDoc<T>(
  reference: firestore.DocumentReference<T>
): Promise<firestore.DocumentSnapshot<T>> {
  const ref = cast<DocumentReference<T>>(reference, DocumentReference);
  return ref.firestore._getDatastore().then(async datastore => {
    const result = await invokeBatchGetDocumentsRpc(datastore, [ref._key]);
    hardAssert(result.length === 1, 'Expected a single document result');
    const maybeDocument = result[0];
    return new DocumentSnapshot<T>(
      ref.firestore,
      ref._key,
      maybeDocument instanceof Document ? maybeDocument : null,
      ref._converter
    );
  });
}

// TODO(firestorelite): Consider renaming to getDocs
export function getQuery<T>(
  query: firestore.Query<T>
): Promise<firestore.QuerySnapshot<T>> {
  const internalQuery = cast<Query<T>>(query, Query);
  return internalQuery.firestore._getDatastore().then(async datastore => {
    const result = await invokeRunQueryRpc(datastore, internalQuery._query);
    const docs = result.map(
      doc =>
        new QueryDocumentSnapshot<T>(
          internalQuery.firestore,
          doc.key,
          doc,
          internalQuery._converter
        )
    );

    if (internalQuery._query.hasLimitToLast()) {
      // Limit to last queries reverse the orderBy constraint that was
      // specified by the user. As such, we need to reverse the order of the
      // results to return the documents in the expected order.
      docs.reverse();
    }

    return new QuerySnapshot<T>(query, docs);
  });
}

export function setDoc<T>(
  reference: firestore.DocumentReference<T>,
  data: T
): Promise<void>;
export function setDoc<T>(
  reference: firestore.DocumentReference<T>,
  data: Partial<T>,
  options: firestore.SetOptions
): Promise<void>;
export function setDoc<T>(
  reference: firestore.DocumentReference<T>,
  data: T,
  options?: firestore.SetOptions
): Promise<void> {
  const ref = cast(reference, DocumentReference);

  const [convertedValue] = applyFirestoreDataConverter(
    ref._converter,
    data,
    'setDoc'
  );
  const dataReader = newUserDataReader(ref.firestore);
  const parsed = dataReader.parseSetData('setDoc', convertedValue, options);

  return ref.firestore
    ._getDatastore()
    .then(datastore =>
      invokeCommitRpc(
        datastore,
        parsed.toMutations(ref._key, Precondition.none())
      )
    );
}

export function updateDoc(
  reference: firestore.DocumentReference<unknown>,
  data: firestore.UpdateData
): Promise<void>;
export function updateDoc(
  reference: firestore.DocumentReference<unknown>,
  field: string | firestore.FieldPath,
  value: unknown,
  ...moreFieldsAndValues: unknown[]
): Promise<void>;
export function updateDoc(
  reference: firestore.DocumentReference<unknown>,
  fieldOrUpdateData: string | firestore.FieldPath | firestore.UpdateData,
  value?: unknown,
  ...moreFieldsAndValues: unknown[]
): Promise<void> {
  const ref = cast(reference, DocumentReference);
  const dataReader = newUserDataReader(ref.firestore);

  let parsed: ParsedUpdateData;
  if (
    typeof fieldOrUpdateData === 'string' ||
    fieldOrUpdateData instanceof FieldPath
  ) {
    parsed = dataReader.parseUpdateVarargs(
      'updateDoc',
      fieldOrUpdateData,
      value,
      moreFieldsAndValues
    );
  } else {
    parsed = dataReader.parseUpdateData('updateDoc', fieldOrUpdateData);
  }

  return ref.firestore
    ._getDatastore()
    .then(datastore =>
      invokeCommitRpc(
        datastore,
        parsed.toMutations(ref._key, Precondition.exists(true))
      )
    );
}

export function deleteDoc(
  reference: firestore.DocumentReference
): Promise<void> {
  const ref = cast(reference, DocumentReference);
  return ref.firestore
    ._getDatastore()
    .then(datastore =>
      invokeCommitRpc(datastore, [
        new DeleteMutation(ref._key, Precondition.none())
      ])
    );
}

export function addDoc<T>(
  reference: firestore.CollectionReference<T>,
  data: T
): Promise<firestore.DocumentReference<T>> {
  const collRef = cast(reference, CollectionReference);
  const docRef = doc(collRef);

  const [convertedValue] = applyFirestoreDataConverter(
    collRef._converter,
    data,
    'addDoc'
  );

  const dataReader = newUserDataReader(collRef.firestore);
  const parsed = dataReader.parseSetData('addDoc', convertedValue);

  return collRef.firestore
    ._getDatastore()
    .then(datastore =>
      invokeCommitRpc(
        datastore,
        parsed.toMutations(docRef._key, Precondition.exists(false))
      )
    )
    .then(() => docRef);
}

export function refEqual<T>(
  left: firestore.DocumentReference<T> | firestore.CollectionReference<T>,
  right: firestore.DocumentReference<T> | firestore.CollectionReference<T>
): boolean {
  if (
    (left instanceof DocumentReference ||
      left instanceof CollectionReference) &&
    (right instanceof DocumentReference || right instanceof CollectionReference)
  ) {
    return (
      left.firestore === right.firestore &&
      left.path === right.path &&
      left._converter === right._converter
    );
  }
  return false;
}

export function queryEqual<T>(
  left: firestore.Query<T>,
  right: firestore.Query<T>
): boolean {
  if (left instanceof Query && right instanceof Query) {
    return (
      left.firestore === right.firestore &&
      left._query.isEqual(right._query) &&
      left._converter === right._converter
    );
  }
  return false;
}

<<<<<<< HEAD
export function newUserDataReader(
  databaseId: DatabaseId,
  settings: firestore.Settings
): UserDataReader {
  const serializer = PlatformSupport.getPlatform().newSerializer(databaseId);
=======
export function newUserDataReader(firestore: Firestore): UserDataReader {
  const settings = firestore._getSettings();
  const serializer = PlatformSupport.getPlatform().newSerializer(
    firestore._databaseId
  );
>>>>>>> 2a11de68
  return new UserDataReader(
    firestore._databaseId,
    !!settings.ignoreUndefinedProperties,
    serializer
  );
}<|MERGE_RESOLUTION|>--- conflicted
+++ resolved
@@ -303,11 +303,8 @@
   }
 }
 
-<<<<<<< HEAD
-=======
 // TODO(firestorelite): Consider using ErrorFactory -
 // https://github.com/firebase/firebase-js-sdk/blob/0131e1f/packages/util/src/errors.ts#L106
->>>>>>> 2a11de68
 export function collectionGroup(
   firestore: firestore.FirebaseFirestore,
   collectionId: string
@@ -323,12 +320,6 @@
     );
   }
 
-<<<<<<< HEAD
-  // Kick off configuring the client, which freezes the settings.
-  // eslint-disable-next-line @typescript-eslint/no-floating-promises
-  firestoreClient._ensureClientConfigured();
-=======
->>>>>>> 2a11de68
   return new Query(
     firestoreClient,
     new InternalQuery(ResourcePath.EMPTY_PATH, collectionId),
@@ -599,19 +590,11 @@
   return false;
 }
 
-<<<<<<< HEAD
-export function newUserDataReader(
-  databaseId: DatabaseId,
-  settings: firestore.Settings
-): UserDataReader {
-  const serializer = PlatformSupport.getPlatform().newSerializer(databaseId);
-=======
 export function newUserDataReader(firestore: Firestore): UserDataReader {
   const settings = firestore._getSettings();
   const serializer = PlatformSupport.getPlatform().newSerializer(
     firestore._databaseId
   );
->>>>>>> 2a11de68
   return new UserDataReader(
     firestore._databaseId,
     !!settings.ignoreUndefinedProperties,
