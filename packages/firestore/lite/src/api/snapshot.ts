--- conflicted
+++ resolved
@@ -15,30 +15,18 @@
  * limitations under the License.
  */
 
-import { fieldPathFromDotSeparatedString } from '../../../src/api/user_data_reader';
-import { UserDataWriter } from '../../../src/api/user_data_writer';
-import { Document } from '../../../src/model/document';
-import { DocumentKey } from '../../../src/model/document_key';
-import { FieldPath as InternalFieldPath } from '../../../src/model/path';
 import * as firestore from '../../index';
 
 import { Firestore } from './database';
-<<<<<<< HEAD
-=======
 import { DocumentReference, queryEqual } from './reference';
->>>>>>> af0c4300
 import { FieldPath } from './field_path';
-import { DocumentReference } from './reference';
 import { cast } from './util';
-<<<<<<< HEAD
-=======
 import { DocumentKey } from '../../../src/model/document_key';
 import { Document } from '../../../src/model/document';
 import { UserDataWriter } from '../../../src/api/user_data_writer';
 import { FieldPath as InternalFieldPath } from '../../../src/model/path';
 import { fieldPathFromDotSeparatedString } from '../../../src/api/user_data_reader';
 import { arrayEquals } from '../../../src/util/misc';
->>>>>>> af0c4300
 
 export class DocumentSnapshot<T = firestore.DocumentData>
   implements firestore.DocumentSnapshot<T> {
