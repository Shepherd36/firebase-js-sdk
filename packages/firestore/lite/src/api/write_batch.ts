/**
 * @license
 * Copyright 2020 Google LLC
 *
 * Licensed under the Apache License, Version 2.0 (the "License");
 * you may not use this file except in compliance with the License.
 * You may obtain a copy of the License at
 *
 *   http://www.apache.org/licenses/LICENSE-2.0
 *
 * Unless required by applicable law or agreed to in writing, software
 * distributed under the License is distributed on an "AS IS" BASIS,
 * WITHOUT WARRANTIES OR CONDITIONS OF ANY KIND, either express or implied.
 * See the License for the specific language governing permissions and
 * limitations under the License.
 */

import * as firestore from '../../index';
import {
  DeleteMutation,
  Mutation,
  Precondition
} from '../../../src/model/mutation';
import { Code, FirestoreError } from '../../../src/util/error';
import { applyFirestoreDataConverter } from '../../../src/api/database';
<<<<<<< HEAD
import { UserDataReader } from '../../../src/api/user_data_reader';
=======
import {
  DocumentKeyReference,
  parseSetData,
  parseUpdateData,
  parseUpdateVarargs,
  UserDataReader
} from '../../../src/api/user_data_reader';
>>>>>>> 064cf2e5
import { cast } from './util';
import { DocumentReference, newUserDataReader } from './reference';
import { Firestore } from './database';
import { invokeCommitRpc } from '../../../src/remote/datastore';
import { FieldPath } from './field_path';

export class WriteBatch implements firestore.WriteBatch {
  // This is the lite version of the WriteBatch API used in the legacy SDK. The
  // class is a close copy but takes different input types.

  private readonly _dataReader: UserDataReader;
  private _mutations = [] as Mutation[];
  private _committed = false;

  constructor(
    private readonly _firestore: Firestore,
    private readonly _commitHandler: (m: Mutation[]) => Promise<void>
  ) {
    this._dataReader = newUserDataReader(_firestore);
  }

  set<T>(documentRef: firestore.DocumentReference<T>, value: T): WriteBatch;
  set<T>(
    documentRef: firestore.DocumentReference<T>,
    value: Partial<T>,
    options: firestore.SetOptions
  ): WriteBatch;
  set<T>(
    documentRef: firestore.DocumentReference<T>,
    value: T,
    options?: firestore.SetOptions
  ): WriteBatch {
    this.verifyNotCommitted();
    const ref = validateReference(documentRef, this._firestore);

    const convertedValue = applyFirestoreDataConverter(
      ref._converter,
      value,
      options
    );
    const parsed = parseSetData(
      this._dataReader,
      'WriteBatch.set',
      ref._key,
      convertedValue,
      ref._converter !== null,
      options
    );
    this._mutations = this._mutations.concat(
      parsed.toMutations(ref._key, Precondition.none())
    );
    return this;
  }

  update(
    documentRef: firestore.DocumentReference<unknown>,
    value: firestore.UpdateData
  ): WriteBatch;
  update(
    documentRef: firestore.DocumentReference<unknown>,
    field: string | firestore.FieldPath,
    value: unknown,
    ...moreFieldsAndValues: unknown[]
  ): WriteBatch;
  update(
    documentRef: firestore.DocumentReference<unknown>,
    fieldOrUpdateData: string | firestore.FieldPath | firestore.UpdateData,
    value?: unknown,
    ...moreFieldsAndValues: unknown[]
  ): WriteBatch {
    this.verifyNotCommitted();
    const ref = validateReference(documentRef, this._firestore);

    let parsed;

    if (
      typeof fieldOrUpdateData === 'string' ||
      fieldOrUpdateData instanceof FieldPath
    ) {
      parsed = parseUpdateVarargs(
        this._dataReader,
        'WriteBatch.update',
        ref._key,
        fieldOrUpdateData,
        value,
        moreFieldsAndValues
      );
    } else {
      parsed = parseUpdateData(
        this._dataReader,
        'WriteBatch.update',
        ref._key,
        fieldOrUpdateData
      );
    }

    this._mutations = this._mutations.concat(
      parsed.toMutations(ref._key, Precondition.exists(true))
    );
    return this;
  }

  delete(documentRef: firestore.DocumentReference<unknown>): WriteBatch {
    this.verifyNotCommitted();
    const ref = validateReference(documentRef, this._firestore);
    this._mutations = this._mutations.concat(
      new DeleteMutation(ref._key, Precondition.none())
    );
    return this;
  }

  commit(): Promise<void> {
    this.verifyNotCommitted();
    this._committed = true;
    if (this._mutations.length > 0) {
      return this._commitHandler(this._mutations);
    }

    return Promise.resolve();
  }

  private verifyNotCommitted(): void {
    if (this._committed) {
      throw new FirestoreError(
        Code.FAILED_PRECONDITION,
        'A write batch can no longer be used after commit() ' +
          'has been called.'
      );
    }
  }
}

export function validateReference<T>(
  documentRef: firestore.DocumentReference<T>,
  firestore: Firestore
): DocumentReference<T> {
  if (documentRef.firestore !== firestore) {
    throw new FirestoreError(
      Code.INVALID_ARGUMENT,
      'Provided document reference is from a different Firestore instance.'
    );
  } else {
    return cast(documentRef, DocumentReference) as DocumentReference<T>;
  }
}

export function writeBatch(
  firestore: firestore.FirebaseFirestore
): firestore.WriteBatch {
  const firestoreImpl = cast(firestore, Firestore);
  return new WriteBatch(firestoreImpl, writes =>
    firestoreImpl
      ._getDatastore()
      .then(datastore => invokeCommitRpc(datastore, writes))
  );
}<|MERGE_RESOLUTION|>--- conflicted
+++ resolved
@@ -23,17 +23,12 @@
 } from '../../../src/model/mutation';
 import { Code, FirestoreError } from '../../../src/util/error';
 import { applyFirestoreDataConverter } from '../../../src/api/database';
-<<<<<<< HEAD
-import { UserDataReader } from '../../../src/api/user_data_reader';
-=======
 import {
-  DocumentKeyReference,
   parseSetData,
   parseUpdateData,
   parseUpdateVarargs,
   UserDataReader
 } from '../../../src/api/user_data_reader';
->>>>>>> 064cf2e5
 import { cast } from './util';
 import { DocumentReference, newUserDataReader } from './reference';
 import { Firestore } from './database';
